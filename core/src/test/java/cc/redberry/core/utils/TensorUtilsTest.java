--- conflicted
+++ resolved
@@ -48,22 +48,6 @@
  * @author Stanislav Poslavsky
  */
 public class TensorUtilsTest {
-    private static void assertFindSymmetries(SimpleTensor tensor) {
-        int dimension = tensor.getIndices().size();
-        int baseSize = 1 + (dimension / 3);
-        Symmetry[] base = new Symmetry[baseSize];
-        for (int i = 0; i < baseSize; ++i)
-            base[i] = new Symmetry(Combinatorics.randomPermutation(dimension), false);
-
-        Symmetries expectedSymmetries = SymmetriesFactory.createSymmetries(dimension);
-        for (Symmetry s : base) {
-            tensor.getIndices().getSymmetries().add((byte) 0, s);
-            expectedSymmetries.add(s);
-        }
-
-        assertEqualsSymmetries(expectedSymmetries,
-                findIndicesSymmetries(tensor.getIndices(), tensor));
-    }
 
     @Test
     public void test1() {
@@ -225,8 +209,6 @@
         }
     }
 
-<<<<<<< HEAD
-=======
     private static void assertFindSymmetries(SimpleTensor tensor) {
         int dimension = tensor.getIndices().size();
         int baseSize = 1 + (dimension / 3);
@@ -244,7 +226,6 @@
                 findIndicesSymmetries(tensor.getIndices(), tensor));
     }
 
->>>>>>> 1ca7d8a2
     @Test
     public void testSymmetries5() {
         Tensor t = parse("d_a^b*d_c^d");
