/*
 * Redberry: symbolic tensor computations.
 *
 * Copyright (c) 2010-2014:
 *   Stanislav Poslavsky   <stvlpos@mail.ru>
 *   Bolotin Dmitriy       <bolotin.dmitriy@gmail.com>
 *
 * This file is part of Redberry.
 *
 * Redberry is free software: you can redistribute it and/or modify
 * it under the terms of the GNU General Public License as published by
 * the Free Software Foundation, either version 3 of the License, or
 * (at your option) any later version.
 *
 * Redberry is distributed in the hope that it will be useful,
 * but WITHOUT ANY WARRANTY; without even the implied warranty of
 * MERCHANTABILITY or FITNESS FOR A PARTICULAR PURPOSE.  See the
 * GNU General Public License for more details.
 *
 * You should have received a copy of the GNU General Public License
 * along with Redberry. If not, see <http://www.gnu.org/licenses/>.
 */
package cc.redberry.core.transformations.factor;

import cc.redberry.core.TAssert;
import cc.redberry.core.context.CC;
import cc.redberry.core.context.OutputFormat;
import cc.redberry.core.number.Complex;
import cc.redberry.core.tensor.ProductBuilder;
import cc.redberry.core.tensor.SimpleTensor;
import cc.redberry.core.tensor.SumBuilder;
import cc.redberry.core.tensor.Tensor;
import cc.redberry.core.transformations.expand.ExpandTransformation;
import cc.redberry.core.utils.TensorUtils;
import org.junit.Ignore;
import org.junit.Test;

import java.util.Random;

import static cc.redberry.core.tensor.Tensors.*;
import static cc.redberry.core.transformations.expand.ExpandTransformation.expand;
import static cc.redberry.core.transformations.factor.FactorTransformation.factor;
import static cc.redberry.core.transformations.factor.FactorTransformation.factorOut;

/**
 * @author Dmitry Bolotin
 * @author Stanislav Poslavsky
 */
public class FactorTransformationTest {
    @Test
    public void test1() {
        for (int i = 0; i < 20; ++i) {
            CC.resetTensorNames();
            Tensor t = parse("2304*m**2*N*m**8 - 1152*s*N*m**8 + 288*m**6*N*s**2 - 1536*m**8*N*t + 480*m**6*N*s*t - 48*m**4*N*s**2*t + 352*m**6*N*t**2 - 56*m**4*N*s*t**2 + 2*m**2*N*s**2*t**2 - 32*m**4*N*t**3 + 2*m**2*N*s*t**3 + m**2*N*t**4");
            TAssert.assertEquals(t, expand(factor(t)));
        }
    }

    @Test
    public void test2() {
        for (int i = 0; i < 20; ++i) {
            CC.resetTensorNames();
            Tensor t = parse("2304*m**2*N*m**8 - 1152*s*N*m**8 + 288*m**6*N*s**2 - 1536*m**8*N*t + 480*m**6*N*s*t - 48*m**4*N*s**2*t + 352*m**6*N*t**2 - 56*m**4*N*s*t**2 + 2*m**2*N*s**2*t**2 - 32*m**4*N*t**3 + 2*m**2*N*s*t**3 + m**2*N*t**4 + 1");
            TAssert.assertEquals(t, expand(factor(t)));
        }
    }

    @Test
    public void test3() {
        Tensor t = parse("-(1/4)*e**4*m**2*s**3+(3/8)*e**4*m**4*s**2+(1/8)*s*e**4*m**4*t+(1/16)*e**4*t**2*m**4+(1/16)*e**4*m**8-(1/4)*e**4*m**2*t*s**2+(1/16)*e**4*t**2*s**2+(1/16)*e**4*s**4+(1/8)*e**4*t*s**3-(1/4)*s*e**4*m**6");
        TAssert.assertEquals(factor(t), "(1/16)*e**4*(t**2*s**2-4*m**2*s**3+6*m**4*s**2+2*t*s**3-4*s*m**6-4*t*m**2*s**2+2*s*t*m**4+m**8+m**4*t**2+s**4)");
    }

    @Test
    public void test4() {
        Tensor t = parse("(x + y + z + 56*x + i)**10");
        Tensor t1 = parse("362033331456891249*((1/57)*z+(1/57)*y+(1/57)*i+x)**10");
        Tensor exp = expand(t);
        TAssert.assertTrue(TensorUtils.equals(factor(exp), t) || TensorUtils.equals(factor(exp), t1));
    }

    @Test
    public void test5() {

        Tensor t, exp;
        t = parse("(x - y + z)**2*(a+b)**3");
        exp = expand(t);
        TAssert.assertEquals(factor(exp), t);

        t = parse("(x - y + a)**2*(a+b)**3");
        exp = expand(t);
        TAssert.assertEquals(factor(exp), t);

        t = parse("(x - y + a)**2*(a+b)**3*(x + b)");
        exp = expand(t);
        TAssert.assertEquals(factor(exp), t);

        t = parse("(x - y - a)**2*(a - b)**3*(x - b)");
        exp = expand(t);
        TAssert.assertEquals(factor(exp), t);

        t = parse("(x - y - a)**2*(a - b)**3*(x - b)**2");
        exp = expand(t);
        TAssert.assertEquals(factor(exp), t);

        t = parse("(x - y - a)**2*(a - b)**3*(x - b)**2*(p + q)");
        exp = expand(t);
        TAssert.assertEquals(factor(exp), t);

        t = parse("(x**12 - y**2 - a)**2*(a - b**3)**3*(x**5 - b**9)**2*(p + q)");
        exp = expand(t);
        TAssert.assertEquals(factor(exp), t);
    }

    @Ignore
    @Test
    public void test6r() {
        Random random = new Random();
        for (int i = 0; i < 1000; ++i) {
            CC.resetTensorNames();
            Tensor t = randomFactorableProduct(random);
            Tensor expand = expand(t);
            System.out.println(expand);
            Tensor factor = JasFactor.factor1(expand);
            TAssert.assertEquals(expand(factor), expand);
        }
    }

    @Ignore
    @Test
    public void test6ra() {
        CC.resetTensorNames(8034173124478327448L);
        Random random = new Random();
        random.setSeed(-4133920849297614763L);
        Tensor t = randomFactorableProduct(random);
        System.out.println("Test: " + t);
        Tensor expand = expand(t);
        System.out.println(expand.toString(OutputFormat.WolframMathematica));
        Tensor factor = JasFactor.factor1(expand);
        System.out.println(factor);
        System.out.println(expand(factor));

        TAssert.assertEquals(expand(factor), expand);
    }

    @Test
    public void test7() {
        Tensor t = expand(parse("2*((1/2)*m*t**4-4*m**3*t**3+8*m**5*t**2)"));
        System.out.println(factor(t));
        t = expand(parse("((1/2)*m*t**4-4*m**3*t**3+8*m**5*t**2)"));
        System.out.println(factor(t));
    }


    private static Tensor randomSum(Random random) {
        SimpleTensor[] simpleTensors = {parseSimple("a"), parseSimple("b"),
                parseSimple("c"), parseSimple("d")};
        int sumSize = 2 + random.nextInt(4);
        SumBuilder sb = new SumBuilder();
        int productSize;
        for (int i = 0; i < sumSize; ++i) {
            productSize = 1 + random.nextInt(3);
            ProductBuilder pb = new ProductBuilder();
            pb.put(new Complex(1 + random.nextInt(10)));
            for (int j = 0; j < productSize; ++j)
                pb.put(simpleTensors[random.nextInt(simpleTensors.length)]);
            sb.put(pb.build());
        }
        return sb.build();
    }

    private static Tensor randomFactorableProduct(Random random) {
        int productSize = 2 + random.nextInt(2);
        ProductBuilder pb = new ProductBuilder();
        for (int i = 0; i < productSize; ++i)
            pb.put(pow(randomSum(random), 1 + random.nextInt(3)));
        return pb.build();
    }

    @Test
    public void testFactorOut8() {
        for (int i = 0; i < 100; ++i) {
            CC.resetTensorNames();
            Tensor t = parse("a*b*c + a*b*d");
            TAssert.assertEquals(factorOut(t), "a*b*(c+d)");
        }
    }


    @Test
    public void testFactorOut9() {
        for (int i = 0; i < 100; ++i) {
            CC.resetTensorNames();
            Tensor t = parse("a*b*c + a*b*d");
            TAssert.assertEquals(factorOut(t), "a*b*(c+d)");
        }
    }

    @Test
    public void testFactorOut10() {
        for (int i = 0; i < 100; ++i) {
            CC.resetTensorNames();
            Tensor t = parse("a**2*b*c + a*b**2*d*e + a*b");
            TAssert.assertEquals(factorOut(t), "a*b*(a*c + d*b*e + 1)");
        }
    }


    @Test
    public void testFactorOut11() {
        for (int i = 0; i < 100; ++i) {
            CC.resetTensorNames();
            Tensor t = parse("a**(-2)*b**(-1)*c + a**(-1)*b**(-2)*d*e + 1/(a*b)");
            TAssert.assertEquals(factorOut(t), "1/(a*b)*(1/a*c + d/b*e + 1)");
        }
    }

    @Test
    public void testFactorOut12() {
        for (int i = 0; i < 100; ++i) {
            CC.resetTensorNames();
            Tensor t = parse("a**(-2)*b**(-1)*c + a**(-1)*b**(-2)*d*e + a*b");
            TAssert.assertEquals(factorOut(t), t);
        }
    }

    @Test
    public void testFactorOut13() {
        for (int i = 0; i < 100; ++i) {
            CC.resetTensorNames();
            Tensor t = parse("(a-b)**2*c + (b-a)**3*d");
            TAssert.assertEquals(factorOut(t), "(a-b)**2*(c - d*(a-b))");
        }
    }

    @Test
    public void testFactorOut14() {
        for (int i = 0; i < 100; ++i) {
            CC.resetTensorNames();
            Tensor t = parse("(a-b)**2*c + (b-a)**3*d + (b-a)*d");
            TAssert.assertEquals(factorOut(t), "(a-b)*(c*(a-b) - d*(a-b)**2 - d)");
        }
    }


    @Test
    public void testFactorOut15() {
        for (int i = 0; i < 100; ++i) {
            CC.resetTensorNames();
            Tensor t = parse("(a-b)**2*c + a-b");
            TAssert.assertEquals(factorOut(t), "(a-b)*(c*(a-b) + 1)");
        }
    }

    @Test
    public void testFactorOut16() {
        for (int i = 0; i < 100; ++i) {
            CC.resetTensorNames();
            Tensor t = parse("(a-b)**3*c + a**2 - 2*a*b + b**2");
            TAssert.assertEquals(factorOut(t), "(a-b)**2*(c*(a-b) + 1)");
        }
    }

    @Test
    public void testFactorOut17() {
        Tensor t = parse("(a+a*b)**(-2) + a");
        TAssert.assertEquals(factorOut(t), "(1+b)**(-2)*a**(-2) + a");
    }

    @Test
    public void test18() {
        Tensor t = parse("(a+a*b)**(-2) + a");
        TAssert.assertEquals(factor(t), "(1 + a**3 + 2*a**3*b + a**3*b**2)/(a**2*(1 + b)**2)");
    }

    @Test
    public void test17() {
        Tensor t = parse("(a+a*b)**(-1) + 1/a");
        TAssert.assertEquals(factor(t), "(2+b)/(a*(1 + b))");
    }

    @Test
    public void test19() {
        for (int i = 0; i < 100; ++i) {
            CC.resetTensorNames();
            Tensor t;
            t = parse("a+b*a+(a**2+2*a*b+b**2)/(a+b)*F^i_i+(a**2+2*a*b+b**2)*(a+b)**(-1)*H^i_i");
            TAssert.assertEquals(factor(t, false), "(a+b)*H^{i}_{i}+(a+b)*F^{i}_{i}+a*(1+b)");
            TAssert.assertEquals(factor(t, true), "(a+b)*H^{i}_{i}+(a+b)*F^{i}_{i}+a+a*b");

            t = parse("(a**2+2*a*b+b**2)/(a+b)*F^i_i+(a**2+2*a*b+b**2)*(a+b)**(-1)*H^i_i");
            TAssert.assertEquals(factor(t, false), "(a+b)*H^{i}_{i}+(a+b)*F^{i}_{i}");
            TAssert.assertEquals(factor(t, true), "(a+b)*(H^{i}_{i}+F^{i}_{i})");
        }
    }


    @Test
    public void test19a() {
        Tensor t;
        t = parse("a+b*a+(a**2+2*a*b+b**2)/(a+b)*F^i_i+(a**2+2*a*b+b**2)*(a+b)**(-1)*H^i_i");
        TAssert.assertEquals(factor(t, false), "(a+b)*H^{i}_{i}+(a+b)*F^{i}_{i}+a*(1+b)");

        t = parse("(a**2+2*a*b+b**2)/(a+b)*F^i_i+(a**2+2*a*b+b**2)*(a+b)**(-1)*H^i_i");
        TAssert.assertEquals(factor(t, false), "(a+b)*H^{i}_{i}+(a+b)*F^{i}_{i}");

    }

    @Ignore
    @Test
    public void test20() {
        Tensor t = parse("a + 2*(a*b)**(1/2) + b");
        TAssert.assertEquals(FactorTransformation.FACTOR.transform(t), t);
    }


    @Ignore
    @Test
    public void test15() {
        Tensor t = parse("L*(-7*s**3*m**4-216*s**2*m**6+128*m**10-96-3*m**4*s-240*m**8*s)");
        System.out.println(t.toString(OutputFormat.WolframMathematica));
//        t = parseExpression("m = 1").transform(t);
        System.out.println(JasFactor.factor1(t));
//        System.out.println(factor(t));
//            TAssert.assertEquals(factorOut(t), "(a-b)*(c*(a-b) - d*(a-b)**2 - d)");
    }

    @Test
    public void test21() {
        TAssert.assertEquals(
                FactorTransformation.factor(parse("2*I*a + 4*I*b")),
                "2*I*(a + 2*b)");

        TAssert.assertEquals(
                FactorTransformation.factor(parse("2*I*a + 4*(I*b + I*c)")),
                "2*I*(a + 2*b + 2*c)");

        TAssert.assertEquals(
                FactorTransformation.factor(parse("2*I*a + 4*(-I*b + I*c)")),
                "2*I*(a - 2*b + 2*c)");

        TAssert.assertEquals(
                FactorTransformation.factor(parse("2*I*(I*a + I*d) + 4*I*(-I*b + I*c)")),
                "2*(-a -d + 2*b - 2*c)");
    }

    @Test
    public void test22() {
        Tensor t = parse("I*(a+b) - I*a - I*b");
        TAssert.assertEquals(factor(t), Complex.ZERO);
    }

    @Test
    public void test23() {
        Tensor t = parse("I*(a+b) - I*a - I*b + c*I");
        TAssert.assertEquals(factor(t), parse("c*I"));
    }

    @Test
    public void test24() {
        Tensor t = parse("a**(-1)*b-(b*rc3+a)**(-1)*b-(b*rc3+a)**(-1)*b**2*a**(-1)*rc3");
        TAssert.assertEquals(factor(t), "0");
    }

    @Test
    public void test25() {
        Tensor t = parse("I*a + f");
        TAssert.assertEquals(factor(t), "I*a + f");
    }
<<<<<<< HEAD

//     -4*m**10-s*m**8+1+(1/32)*(-48*m**4+1-40*s*m**2-3*s**2)*s*m**4
=======
>>>>>>> 55026410
}<|MERGE_RESOLUTION|>--- conflicted
+++ resolved
@@ -367,9 +367,4 @@
         Tensor t = parse("I*a + f");
         TAssert.assertEquals(factor(t), "I*a + f");
     }
-<<<<<<< HEAD
-
-//     -4*m**10-s*m**8+1+(1/32)*(-48*m**4+1-40*s*m**2-3*s**2)*s*m**4
-=======
->>>>>>> 55026410
 }