/*
 * Redberry: symbolic tensor computations.
 *
 * Copyright (c) 2010-2014:
 *   Stanislav Poslavsky   <stvlpos@mail.ru>
 *   Bolotin Dmitriy       <bolotin.dmitriy@gmail.com>
 *
 * This file is part of Redberry.
 *
 * Redberry is free software: you can redistribute it and/or modify
 * it under the terms of the GNU General Public License as published by
 * the Free Software Foundation, either version 3 of the License, or
 * (at your option) any later version.
 *
 * Redberry is distributed in the hope that it will be useful,
 * but WITHOUT ANY WARRANTY; without even the implied warranty of
 * MERCHANTABILITY or FITNESS FOR A PARTICULAR PURPOSE.  See the
 * GNU General Public License for more details.
 *
 * You should have received a copy of the GNU General Public License
 * along with Redberry. If not, see <http://www.gnu.org/licenses/>.
 */
package cc.redberry.core.transformations.expand;

import cc.redberry.core.TAssert;
import cc.redberry.core.tensor.Tensor;
import org.junit.Test;

import static cc.redberry.core.tensor.Tensors.parse;
import static cc.redberry.core.transformations.expand.ExpandDenominatorTransformation.expandDenominator;

/**
 * @author Dmitry Bolotin
 * @author Stanislav Poslavsky
 */
public class ExpandDenominatorTransformationTest {
    @Test
    public void test1() {
        Tensor t = parse("(a+b)/(c+d)");
        TAssert.assertTrue(t == expandDenominator(t));
    }

    @Test
    public void test2() {
        Tensor a = parse("(a+b)**2/(c+d)");
        Tensor e = expandDenominator(a);
        TAssert.assertTrue(a == e);
    }

    @Test
    public void test3() {
        Tensor a = expandDenominator(parse("(a+b)**2/(c+d)**2"));
        System.out.println(a);
        Tensor e = parse("(a+b)**2/(c**2+2*c*d+d**2)");
        TAssert.assertEquals(a, e);
    }

    @Test
    public void test4() {
        Tensor a = expandDenominator(parse("(x+(a+b)**2)/(c+d)**2"));
        Tensor e = parse("(x+(a+b)**2)/(c**2+2*c*d+d**2)");
        TAssert.assertEquals(a, e);
    }

    @Test
    public void test5() {
        Tensor a = expandDenominator(parse("f*(x+(a+b)**2)/(c+d)**2"));
        Tensor e = parse("f*(x+(a+b)**2)/(c**2+2*c*d+d**2)");
        TAssert.assertEquals(a, e);
    }

    @Test
    public void test6() {
        Tensor a = expandDenominator(parse("f*(x+(a+b)**2)/((c+d)**2*k)"));
        Tensor e = parse("f*(x+(a+b)**2)/(k*c**2+2*k*c*d+k*d**2)");
        TAssert.assertEquals(a, e);
    }

    @Test
    public void test7() {
        Tensor a = expandDenominator(parse("f*(x+(a+b)**2)/((c+d)**2*k*i)"));
        Tensor e = parse("f*(x+(a+b)**2)/(k*c**2*i+2*k*c*d*i+k*d**2*i)");
        TAssert.assertEquals(a, e);
    }

    @Test
    public void test8() {
        Tensor a = expandDenominator(parse("1/((a+b)*c)"));
        Tensor e = parse("1/(a*c + b*c)");
        TAssert.assertEquals(a, e);
    }
<<<<<<< HEAD

    @Test
    public void test9() {
    Tensor a = expandDenominator(parse("1/(k_i*(a^i+b^i))**2"));
    Tensor e = parse("1/(k_i*a^i+k_i*b^i)**2");
    TAssert.assertEquals(a, e);
    }
=======
>>>>>>> 55026410
    //todo more tests
}<|MERGE_RESOLUTION|>--- conflicted
+++ resolved
@@ -89,7 +89,6 @@
         Tensor e = parse("1/(a*c + b*c)");
         TAssert.assertEquals(a, e);
     }
-<<<<<<< HEAD
 
     @Test
     public void test9() {
@@ -97,7 +96,5 @@
     Tensor e = parse("1/(k_i*a^i+k_i*b^i)**2");
     TAssert.assertEquals(a, e);
     }
-=======
->>>>>>> 55026410
     //todo more tests
 }