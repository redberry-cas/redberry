--- conflicted
+++ resolved
@@ -277,19 +277,16 @@
                 factorOutImageOne = false;
         }
 
-<<<<<<< HEAD
         if (factorOutImageOne)
-            tensor = FastTensors.multiplySumElementsOnNumber((Sum) tensor, Complex.NEGATIVE_IMAGINARY_UNIT);
+            tensor = FastTensors.multiplySumElementsOnFactor((Sum) tensor, Complex.NEGATIVE_IMAGINARY_UNIT);
 
         if (!(tensor instanceof Sum)) {
             if (factorOutImageOne)
                 tensor = Tensors.multiply(Complex.IMAGINARY_UNIT, tensor);
             return factorOut(tensor);
         }
-=======
         if(factorOutImageOne)
             tensor = FastTensors.multiplySumElementsOnFactor((Sum)tensor, Complex.NEGATIVE_IMAGINARY_UNIT);
->>>>>>> 032a6cad
 
         /*
          * S1:
