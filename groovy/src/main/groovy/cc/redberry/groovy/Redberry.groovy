--- conflicted
+++ resolved
@@ -44,10 +44,6 @@
 import cc.redberry.core.transformations.TransformationCollection
 import cc.redberry.core.transformations.substitutions.SubstitutionIterator
 import cc.redberry.core.transformations.substitutions.SubstitutionTransformation
-<<<<<<< HEAD
-import cc.redberry.core.utils.IntArray
-=======
->>>>>>> 887dbac5
 import cc.redberry.core.utils.TensorUtils
 import org.codehaus.groovy.runtime.DefaultGroovyMethods
 
@@ -1301,8 +1297,6 @@
     }
 
     /**
-<<<<<<< HEAD
-=======
      * Converts list of integers to SimpleIndices
      * @param list list of integers
      * @return simple indices
@@ -1314,17 +1308,11 @@
     }
 
     /**
->>>>>>> 887dbac5
      * Converts indices to SimpleIndices
      * @param indices indices
      * @return simple indices
      * @see SimpleIndices
-<<<<<<< HEAD
-     * @see ParserIndices#parseSimple(java.lang.String)
-     * @throws IllegalArgumentException if string does not represent correct indices object.
-=======
      * @throws IllegalArgumentException if list does not represent correct indices object.
->>>>>>> 887dbac5
      */
     static SimpleIndices getSi(Indices indices) {
         return IndicesFactory.createSimple(null, indices)
