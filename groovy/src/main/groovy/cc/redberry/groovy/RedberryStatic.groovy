--- conflicted
+++ resolved
@@ -339,11 +339,7 @@
 
         Transformation getAt(Collection<IndexType> types) {
             if (types.size() == 1)
-<<<<<<< HEAD
-                return new ReverseTransformation(types.iterator().next());
-=======
                 return new ReverseTransformation(types[0]);
->>>>>>> 887dbac5
 
             List<Transformation> tr = new ArrayList<>();
             for (IndexType type : types)
