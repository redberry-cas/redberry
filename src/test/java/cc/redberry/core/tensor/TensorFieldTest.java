--- conflicted
+++ resolved
@@ -73,17 +73,17 @@
     }
 
     @Test
-<<<<<<< HEAD
-    public void testNames() {
-        Tensor t1 = parse("F[S_A'^B']"), t2 = parse("F[S^A'_B']");
-        Assert.assertEquals(((TensorField) t1).getName(), ((TensorField) t2).getName());
-=======
     public void testPartition1() {
         TensorField f = (TensorField) parse("f~(2,3, 2)_{mn {ab cd} {x y z} {AB}}[x_ab,f_c, x_A]");
         SimpleIndices[][] iP = f.calcIndicesPartition();
         for(int i=0; i<iP.length; ++i){
             System.out.println(Arrays.toString(iP[i]));
         }
->>>>>>> 3457b9bd
+    }
+
+    @Test
+    public void testNames() {
+        Tensor t1 = parse("F[S_A'^B']"), t2 = parse("F[S^A'_B']");
+        Assert.assertEquals(((TensorField) t1).getName(), ((TensorField) t2).getName());
     }
 }