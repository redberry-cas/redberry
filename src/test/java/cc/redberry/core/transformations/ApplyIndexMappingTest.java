/*
 * Redberry: symbolic tensor computations.
 *
 * Copyright (c) 2010-2012:
 *   Stanislav Poslavsky   <stvlpos@mail.ru>
 *   Bolotin Dmitriy       <bolotin.dmitriy@gmail.com>
 *
 * This file is part of Redberry.
 *
 * Redberry is free software: you can redistribute it and/or modify
 * it under the terms of the GNU General Public License as published by
 * the Free Software Foundation, either version 3 of the License, or
 * (at your option) any later version.
 *
 * Redberry is distributed in the hope that it will be useful,
 * but WITHOUT ANY WARRANTY; without even the implied warranty of
 * MERCHANTABILITY or FITNESS FOR A PARTICULAR PURPOSE.  See the
 * GNU General Public License for more details.
 *
 * You should have received a copy of the GNU General Public License
 * along with Redberry. If not, see <http://www.gnu.org/licenses/>.
 */
package cc.redberry.core.transformations;

import cc.redberry.core.indexmapping.IndexMappingBuffer;
import cc.redberry.core.indexmapping.IndexMappingBufferImpl;
import cc.redberry.core.indexmapping.IndexMappings;
import cc.redberry.core.indices.IndexType;
import cc.redberry.core.tensor.Tensor;
import cc.redberry.core.utils.TensorUtils;
import org.junit.Assert;
import org.junit.Test;

import java.util.Arrays;
import java.util.Set;

import static cc.redberry.core.tensor.Tensors.addSymmetry;
import static cc.redberry.core.tensor.Tensors.parse;

/**
 *
 * @author Dmitry Bolotin
 * @author Stanislav Poslavsky
 */
public class ApplyIndexMappingTest {

    @Test
    public void testSimple1() {
        Tensor from = parse("A_m^n");
        Tensor to = parse("A_a^a");
        IndexMappingBuffer imb = IndexMappings.getFirst(from, to, false);

        Tensor target = parse("A_m^n");
        target = ApplyIndexMapping.applyIndexMapping(target, imb, new int[0]);

        Tensor standard = parse("A_a^a");
        Assert.assertTrue(TensorUtils.equals(target, standard));
    }

    @Test
    public void testSum1() {
        Tensor from = parse("A_mn");
        Tensor to = parse("A_cd");
        IndexMappingBuffer imb = IndexMappings.getFirst(from, to, false);


        Tensor target = parse("C_mn+D_nm");
        target = ApplyIndexMapping.applyIndexMapping(target, imb);

        Tensor standard = parse("C_cd+D_dc");
        Assert.assertTrue(TensorUtils.equals(target, standard));
    }

    @Test
    public void testSum2() {
        Tensor from = parse("A_mn");
        Tensor to = parse("A_cd");
        IndexMappingBuffer imb = IndexMappings.getFirst(from, to, false);


        Tensor target = parse("(C_ms+D_ms)*F^s_n");
        target = ApplyIndexMapping.applyIndexMapping(target, imb);

        Tensor standard = parse("(C_cs+D_cs)*F^s_d");
        Assert.assertTrue(TensorUtils.equals(target, standard));
    }

    @Test
    public void testSum3() {
        Tensor from = parse("A_mn");
        Tensor to = parse("A_cd");
        IndexMappingBuffer imb = IndexMappings.getFirst(from, to, false);
        Tensor target = parse("(C_md+D_md)*F^d_n");
        target = ApplyIndexMapping.applyIndexMapping(target, imb);
        Tensor standard = parse("(C_{ca}+D_{ca})*F^{a}_{d}");
        Assert.assertTrue(TensorUtils.equals(target, standard));
    }

    @Test
    public void testSum4() {
        Tensor from = parse("A_abmn");
        Tensor to = parse("A_acdx");
        IndexMappingBuffer imb = IndexMappings.getFirst(from, to, false);
        Tensor target = parse("(C_mdb+D_mdb)*F^d_na");
        target = ApplyIndexMapping.applyIndexMapping(target, imb);
        Tensor standard = parse("(C_dbc+D_dbc)*F^b_xa");
        Assert.assertTrue(TensorUtils.equals(target, standard));
    }

    @Test
    public void testSum5() {
        Tensor from = parse("A_abcd");
        Tensor to = parse("A_wxyz");
        IndexMappingBuffer imb = IndexMappings.getFirst(from, to, false);
        int[] usedIndices = parse("B_mn").getIndices().getAllIndices().copy();
        Tensor target = parse("(A_mn*B^mn_ab+C_ab)*C^dc");
        target = ApplyIndexMapping.applyIndexMapping(target, imb, usedIndices);
        Tensor standard = parse("(A_{ab}*B^{ab}_{wx}+C_{wx})*C^{zy}");
        Assert.assertTrue(TensorUtils.equals(target, standard));
    }

    @Test
    public void testSum6() {
        Tensor from = parse("A_abcd");
        Tensor to = parse("A^wxyz");
        IndexMappingBuffer imb = IndexMappings.getFirst(from, to, true);
        int[] usedIndices = parse("B_an").getIndices().getAllIndices().copy();
        Tensor target =   parse("A_{ab jxk}*B^{jxk}_dc+A_{bd ujxk}*B^{ujxk}_ac");
        target = ApplyIndexMapping.applyIndexMapping(target, imb, usedIndices);
        Tensor standard = parse("A_{wx tbk}*B^{tbk}_zy+A_{xz tibk}*B^{tibk}_wy");
        Assert.assertTrue(TensorUtils.compare(target, standard));
    }

    @Test
    public void testProduct1() {
        Tensor from = parse("A^ab_cd");
        Tensor to = parse("A^wx_yz");
        IndexMappingBuffer imb = IndexMappings.getFirst(from, to, false);
        int[] usedIndices = parse("B_mn").getIndices().getAllIndices().copy();

        Tensor target =   parse("A_{a txk}*B^{d txk}_w*A^w_{sqz}*B^{bc sqz}");
        Tensor standard = parse("A_{w tak}*B^{z tak}_u*A^u_{sqd}*B^{xy sqd}");
        target = ApplyIndexMapping.applyIndexMapping(target, imb, usedIndices);
        Assert.assertTrue(TensorUtils.compare(target, standard));
    }

    @Test
    public void testProduct2() {
        Tensor from = parse("A_abcd");
        Tensor to = parse("A_wxyz");
        IndexMappingBuffer imb = IndexMappings.getFirst(from, to, false);
        int[] usedIndices = parse("B_ab").getIndices().getAllIndices().copy();
        Tensor target = parse("A_{a qw}^{q d}*B_{er}^{c ty}*D_{b ty}^{er ui}*E_{ui}*a*J^{w}*b");

        target = ApplyIndexMapping.applyIndexMapping(target, imb, usedIndices);
        Tensor standard = parse("A_{w qv}^{q z}*B_{er}^{y tl}*D_{x tl}^{er ui}*E_{ui}*a*J^{v}*b");
        Assert.assertTrue(TensorUtils.compare(target, standard));
    }

    @Test
    public void testProduct3() {
        Tensor from = parse("A_abcd");
        Tensor to = parse("A_wxyz");
        IndexMappingBuffer imb = IndexMappings.getFirst(from, to, false);
        int[] usedIndices = parse("B_abcd").getIndices().getAllIndices().copy();
        Tensor target =   parse("A_{a qw}^{qd}*B_{er}^{c ty}*D_{b ty}^{er ui}*E_{ui}*a*J^{w}*b");

        target = ApplyIndexMapping.applyIndexMapping(target, imb, usedIndices);
<<<<<<< HEAD
        Tensor standard = parse("A_{w qt}^{qz}*B_{er}^{y tk}*D_{x pk}^{er ui}*E_{ui}*a*J^{p}*b");
        System.out.println(target.getIndices().getFreeIndices());
        System.out.println(standard.getIndices().getFreeIndices());
=======
        Tensor standard = parse("A_{w qh}^{qz}*B_{er}^{y to}*D_{x to}^{er ui}*E_{ui}*a*J^{h}*b");
>>>>>>> 7b48900d
        Assert.assertTrue(TensorUtils.compare(target, standard));
    }

    @Test
    public void testFraction1() {
        Tensor from = parse("A_ab");
        Tensor to = parse("A_xy");
        IndexMappingBuffer imb = IndexMappings.getFirst(from, to, false);

        Tensor target = parse("(a*b*g_ab)/(A_x*A^x+B_y*B^y)");
        target = ApplyIndexMapping.applyIndexMapping(target, imb);
        Tensor standard = parse("(a*b*g_xy)/(A_{a}*A^{a}+B_{b}*B^{b})");
        Assert.assertTrue(TensorUtils.compare(target, standard));
    }

    @Test
    public void testFraction2() {
        Tensor from = parse("A_ab");
        Tensor to = parse("A_xy");
        IndexMappingBuffer imb = IndexMappings.getFirst(from, to, false);
        int[] usedIndices = parse("B_wxyzabcdmn").getIndices().getAllIndices().copy();

        Tensor target = parse("(a*b*g_xm*g^abxm)/(A_xwz*A^xwz+B_y*B^y/(k_max*H^amx))");
        target = ApplyIndexMapping.applyIndexMapping(target, imb, usedIndices);
        Tensor standard = parse("(a*b*g_fe*g^xyfe)/(A_xwz*A^xwz+B_y*B^y/(k_max*H^amx))");
        Assert.assertTrue(TensorUtils.compare(target, standard));
    }

    @Test
    public void testField1() {
        Tensor from = parse("A_ab");
        Tensor to = parse("A_xy");
        IndexMappingBuffer imb = IndexMappings.getFirst(from, to, false);

        Tensor target =   parse("F_ab[g_qw]");
        target = ApplyIndexMapping.applyIndexMapping(target, imb);
        Tensor standard = parse("F_xy[g_qx]");
        Assert.assertTrue(TensorUtils.compare(target, standard));
    }

    @Test
    public void testField2() {
        Tensor from = parse("A_ab");
        Tensor to = parse("A_xy");
        IndexMappingBuffer imb = IndexMappings.getFirst(from, to, false);
        int[] usedIndices = parse("B_wxyzabcdmn").getIndices().getAllIndices().copy();

        Tensor target =   parse("F_ab[g_ab*f[h_wxyzabcdmn]]");
        target = ApplyIndexMapping.applyIndexMapping(target, imb, usedIndices);
        Tensor standard = parse("F_xy[g_ab*f[h_wxyzabcdmn]]");
        Assert.assertTrue(TensorUtils.compare(target, standard));
    }

    @Test
    public void cloneSensitiveTest1() {
        Tensor from = parse("A_ab");
        Tensor to = parse("A_xy");
        IndexMappingBuffer imb = IndexMappings.getFirst(from, to, false);
        int[] usedIndices = parse("B_md").getIndices().getAllIndices().copy();

        Tensor target = parse("A_mb^am+B_bd^kd*C_k^a");

        target = ApplyIndexMapping.applyIndexMapping(target, imb, usedIndices);
        Tensor standard = parse("A_{sy}^{xs}+B_yd^kd*C_k^x");
        Assert.assertTrue(TensorUtils.compare(target, standard));
    }

    @Test
    public void emptyMapping1() {
        Tensor target = parse("A_mn*(B_m^m+C)*U^mn");
        target = ApplyIndexMapping.applyIndexMapping(target, new IndexMappingBufferImpl(true));
        Tensor standard = parse("A_mn*(B_m^m+C)*U^mn");
        Assert.assertTrue(TensorUtils.equals(target, standard));
    }

    @Test
    public void testManyMappings() {
        Tensor riman1 = parse("g_ax*(d_c*G^x_bd-d_d*G^x_bc+G^x_yc*G^y_bd-G^x_yd*G^y_bc)");
        //                        g_px*(d_r*G^x_qs-d_s*G^x_qr+G^x_yr*G^y_qs-G^x_ys*G^y_qr)
        //                        g_px*(d_s*G^x_qr-d_r*G^x_qs+G^x_ys*G^y_qr-G^x_yr*G^y_qs)

        Tensor riman2 = parse("g_px*(d_r*G^x_qs-d_s*G^x_qr+G^x_yr*G^y_qs-G^x_ys*G^y_qr)");

        addSymmetry("G^a_bc", IndexType.LatinLower, false, 0, 2, 1);
        addSymmetry("g_ab", IndexType.LatinLower, false, 1, 0);

        Set<IndexMappingBuffer> buffers = IndexMappings.createAllMappings(riman1, riman2, false);
        Tensor[] targets = new Tensor[buffers.size()];
        int i = 0;
        for (IndexMappingBuffer buffer : buffers)
            targets[i++] = ApplyIndexMapping.applyIndexMapping(riman1, buffer);

        Tensor[] standarts = new Tensor[buffers.size()];
        standarts[0] = parse("g_px*(d_r*G^x_qs-d_s*G^x_qr+G^x_yr*G^y_qs-G^x_ys*G^y_qr)");
        standarts[1] = parse("g_px*(d_s*G^x_qr-d_r*G^x_qs+G^x_ys*G^y_qr-G^x_yr*G^y_qs)");
        Arrays.sort(targets);
        Arrays.sort(standarts);
        for (i = i - 1; i >= 0; --i)
            Assert.assertTrue(IndexMappings.createPort(targets[i], standarts[i]).take() != null);

    }

    @Test
    public void testRecursive1() {
        Tensor t1 = parse("A_mn");
        Tensor t2 = parse("A_ab");

        int[] usedStates = parse("A_pqrs").getIndices().getAllIndices().copy();

        //target = R_abcd*R_pqrs
        Tensor target = parse("B_mn+D_nm");
        addSymmetry("A_bc", IndexType.LatinLower, false, 1, 0);

        Set<IndexMappingBuffer> buffers = IndexMappings.createAllMappings(t1, t2, false);
        Tensor[] targets = new Tensor[buffers.size()];
        int i = -1;
        for (IndexMappingBuffer buffer : buffers)
            targets[++i] = ApplyIndexMapping.applyIndexMapping(target, buffer, usedStates);
        Tensor[] standarts = new Tensor[buffers.size()];
        standarts[0] = parse("B_ab+D_ba");
        standarts[1] = parse("B_ba+D_ab");
        for (; i >= 0; --i)
            Assert.assertTrue(IndexMappings.createPort(targets[i], standarts[i]).take() != null);
    }

}<|MERGE_RESOLUTION|>--- conflicted
+++ resolved
@@ -166,14 +166,10 @@
         Tensor target =   parse("A_{a qw}^{qd}*B_{er}^{c ty}*D_{b ty}^{er ui}*E_{ui}*a*J^{w}*b");
 
         target = ApplyIndexMapping.applyIndexMapping(target, imb, usedIndices);
-<<<<<<< HEAD
-        Tensor standard = parse("A_{w qt}^{qz}*B_{er}^{y tk}*D_{x pk}^{er ui}*E_{ui}*a*J^{p}*b");
-        System.out.println(target.getIndices().getFreeIndices());
-        System.out.println(standard.getIndices().getFreeIndices());
-=======
-        Tensor standard = parse("A_{w qh}^{qz}*B_{er}^{y to}*D_{x to}^{er ui}*E_{ui}*a*J^{h}*b");
->>>>>>> 7b48900d
-        Assert.assertTrue(TensorUtils.compare(target, standard));
+        Tensor standard = parse("A_{wfexhk}*B^{xhk}_{z}*A^{z}_{sql}*B^{sql}_{yg}");
+        System.out.println(target);
+        //Assert.assertTrue(TensorUtils.equals(target, standard));
+        Assert.assertTrue(TensorUtils.equals(target, standard));
     }
 
     @Test
